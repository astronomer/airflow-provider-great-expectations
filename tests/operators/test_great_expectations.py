"""
Unit test module to test Great Expectations Operators.

Requirements can be installed in, for instance, a virtual environment, with::

    pip install -r requirements.txt`

and tests can be run with, for instance::

    pytest -p no:warnings
"""

import logging
import os
import unittest.mock as mock
from pathlib import Path

import pandas as pd
import pytest
from airflow.exceptions import AirflowException
from airflow.models.connection import Connection
from cryptography.hazmat.backends import default_backend
from great_expectations.core.batch import BatchRequest, RuntimeBatchRequest
from great_expectations.data_context.types.base import (
    CheckpointConfig,
    DataContextConfig,
)
from great_expectations.datasource import Datasource
from great_expectations.exceptions.exceptions import CheckpointNotFoundError
from sqlalchemy.engine import URL

from great_expectations_provider.operators.great_expectations import (
    GreatExpectationsOperator,
)

logger = logging.getLogger(__name__)

# Set relative paths for Great Expectations directory and sample data
base_path = Path(__file__).parents[2]
data_dir = os.path.join(base_path, "include", "data")

ge_root_dir = os.path.join(base_path, "include", "great_expectations")


@pytest.fixture()
def in_memory_data_context_config():
    data_context_config = DataContextConfig(
        **{
            "config_version": 3.0,
            "datasources": {
                "my_datasource": {
                    "module_name": "great_expectations.datasource",
                    "data_connectors": {
                        "default_inferred_data_connector_name": {
                            "default_regex": {
                                "group_names": ["data_asset_name"],
                                "pattern": "(.*)",
                            },
                            "base_directory": data_dir,
                            "module_name": "great_expectations.datasource.data_connector",
                            "class_name": "InferredAssetFilesystemDataConnector",
                        },
                        "default_runtime_data_connector_name": {
                            "batch_identifiers": ["default_identifier_name"],
                            "module_name": "great_expectations.datasource.data_connector",
                            "class_name": "RuntimeDataConnector",
                        },
                    },
                    "execution_engine": {
                        "module_name": "great_expectations.execution_engine",
                        "class_name": "PandasExecutionEngine",
                    },
                    "class_name": "Datasource",
                }
            },
            "config_variables_file_path": os.path.join(ge_root_dir, "uncommitted", "config_variables.yml"),
            "stores": {
                "expectations_store": {
                    "class_name": "ExpectationsStore",
                    "store_backend": {
                        "class_name": "TupleFilesystemStoreBackend",
                        "base_directory": os.path.join(ge_root_dir, "expectations"),
                    },
                },
                "validations_store": {
                    "class_name": "ValidationsStore",
                    "store_backend": {
                        "class_name": "TupleFilesystemStoreBackend",
                        "base_directory": os.path.join(ge_root_dir, "uncommitted", "validations"),
                    },
                },
                "evaluation_parameter_store": {"class_name": "EvaluationParameterStore"},
                "checkpoint_store": {
                    "class_name": "CheckpointStore",
                    "store_backend": {
                        "class_name": "TupleFilesystemStoreBackend",
                        "suppress_store_backend_id": True,
                        "base_directory": os.path.join(ge_root_dir, "checkpoints"),
                    },
                },
            },
            "expectations_store_name": "expectations_store",
            "validations_store_name": "validations_store",
            "evaluation_parameter_store_name": "evaluation_parameter_store",
            "checkpoint_store_name": "checkpoint_store",
            "data_docs_sites": {
                "local_site": {
                    "class_name": "SiteBuilder",
                    "show_how_to_buttons": True,
                    "store_backend": {
                        "class_name": "TupleFilesystemStoreBackend",
                        "base_directory": os.path.join(ge_root_dir, "uncommitted", "data_docs", "local_site"),
                    },
                    "site_index_builder": {"class_name": "DefaultSiteIndexBuilder"},
                }
            },
            "anonymous_usage_statistics": {
                "data_context_id": "abcdabcd-1111-2222-3333-abcdabcdabcd",
                "enabled": False,
            },
            "notebooks": None,
            "concurrency": {"enabled": False},
        }
    )

    return data_context_config


@pytest.fixture
def in_memory_checkpoint_config():
    checkpoint_config = CheckpointConfig(
        **{
            "name": "taxi.pass.from_config",
            "config_version": 1.0,
            "template_name": None,
            "module_name": "great_expectations.checkpoint",
            "class_name": "Checkpoint",
            "run_name_template": "%Y%m%d-%H%M%S-my-run-name-template",
            "expectation_suite_name": "taxi.demo",
            "batch_request": None,
            "action_list": [
                {
                    "name": "store_validation_result",
                    "action": {"class_name": "StoreValidationResultAction"},
                },
                {
                    "name": "store_evaluation_params",
                    "action": {"class_name": "StoreEvaluationParametersAction"},
                },
                {
                    "name": "update_data_docs",
                    "action": {"class_name": "UpdateDataDocsAction", "site_names": []},
                },
            ],
            "evaluation_parameters": {},
            "runtime_configuration": {},
            "validations": [
                {
                    "batch_request": {
                        "datasource_name": "my_datasource",
                        "data_connector_name": "default_inferred_data_connector_name",
                        "data_asset_name": "yellow_tripdata_sample_2019-01.csv",
                        "data_connector_query": {"index": -1},
                    },
                }
            ],
            "profilers": [],
            "ge_cloud_id": None,
            "expectation_suite_ge_cloud_id": None,
        }
    )
    return checkpoint_config


@pytest.fixture()
def constructed_sql_runtime_datasource():
    return {
        "name": "sqlite_conn_runtime_sql_datasource",
        "id": None,
        "execution_engine": {
            "module_name": "great_expectations.execution_engine",
            "class_name": "SqlAlchemyExecutionEngine",
            "connection_string": "sqlite:///host",
        },
        "data_connectors": {
            "default_runtime_data_connector": {
                "module_name": "great_expectations.datasource.data_connector",
                "class_name": "RuntimeDataConnector",
                "batch_identifiers": ["query_string", "airflow_run_id"],
            },
        },
    }


@pytest.fixture()
def constructed_sql_configured_datasource():
    return {
        "name": "sqlite_conn_configured_sql_datasource",
        "id": None,
        "execution_engine": {
            "module_name": "great_expectations.execution_engine",
            "class_name": "SqlAlchemyExecutionEngine",
            "connection_string": "sqlite:///host",
        },
        "data_connectors": {
            "default_configured_asset_sql_data_connector": {
                "module_name": "great_expectations.datasource.data_connector",
                "class_name": "ConfiguredAssetSqlDataConnector",
                "assets": {
                    "my_sqlite_table": {
                        "module_name": "great_expectations.datasource.data_connector.asset",
                        "class_name": "Asset",
                        "schema_name": "my_schema",
                        "batch_identifiers": ["airflow_run_id"],
                    },
                },
            },
        },
    }


@pytest.fixture()
def mock_airflow_conn():
    conn = mock.Mock(conn_id="sqlite_conn", schema="my_schema", host="host", conn_type="sqlite")
    return conn


@pytest.fixture()
def runtime_sql_operator(in_memory_data_context_config):
    operator = GreatExpectationsOperator(
        task_id="task_id",
        data_context_config=in_memory_data_context_config,
        data_asset_name="my_sqlite_table",
        query_to_validate="select * from my_table limit 10",
        conn_id="sqlite_conn",
        expectation_suite_name="taxi.demo",
    )
    return operator


@pytest.fixture()
def configured_sql_operator(in_memory_data_context_config):
    operator = GreatExpectationsOperator(
        task_id="task_id",
        data_context_config=in_memory_data_context_config,
        data_asset_name="my_sqlite_table",
        conn_id="sqlite_conn",
        expectation_suite_name="taxi.demo",
        run_name="my_run",
    )
    return operator


def test_great_expectations_operator__assert_template_fields_exist():
    operator = GreatExpectationsOperator(
        task_id="task_id",
        data_context_root_dir=ge_root_dir,
        checkpoint_name="taxi.pass.chk",
    )
    assert "run_name" in operator.template_fields
    assert "conn_id" in operator.template_fields
    assert "data_context_root_dir" in operator.template_fields
    assert "checkpoint_name" in operator.template_fields
    assert "checkpoint_kwargs" in operator.template_fields
    assert "query_to_validate" in operator.template_fields


def test_great_expectations_operator__assert_template_ext_exist():
    operator = GreatExpectationsOperator(
        task_id="task_id",
        data_context_root_dir=ge_root_dir,
        checkpoint_name="taxi.pass.chk",
    )
    for ext in operator.template_ext:
        assert ext == ".sql"


def test_great_expectations_operator__context_root_dir_and_checkpoint_name_pass():
    operator = GreatExpectationsOperator(
        task_id="task_id",
        data_context_root_dir=ge_root_dir,
        checkpoint_name="taxi.pass.chk",
    )
    result = operator.execute(context={})
    logger.info(result)
    assert result["success"]


def test_great_expectations_operator__data_context_config_and_checkpoint_name_pass(
    in_memory_data_context_config,
):
    operator = GreatExpectationsOperator(
        task_id="task_id",
        data_context_config=in_memory_data_context_config,
        checkpoint_name="taxi.pass.chk",
    )
    result = operator.execute(context={})
    logger.info(result)
    assert result["success"]


def test_great_expectations_operator__data_context_config_and_checkpoint_config_pass(
    in_memory_data_context_config, in_memory_checkpoint_config
):
    operator = GreatExpectationsOperator(
        task_id="task_id",
        data_context_config=in_memory_data_context_config,
        checkpoint_config=in_memory_checkpoint_config,
    )
    result = operator.execute(context={})
    logger.info(result)
    assert result["success"]


def test_checkpoint_config_and_checkpoint_kwargs_substituted_batch_request_works_and_fails(
    in_memory_data_context_config, in_memory_checkpoint_config
):
    failing_batch_request = BatchRequest(
        **{
            "datasource_name": "my_datasource",
            "data_connector_name": "default_inferred_data_connector_name",
            "data_asset_name": "yellow_tripdata_sample_2019-02.csv",
            "data_connector_query": {"index": -1},
        }
    )

    operator = GreatExpectationsOperator(
        task_id="task_id",
        data_context_config=in_memory_data_context_config,
        checkpoint_config=in_memory_checkpoint_config,
        checkpoint_kwargs={"validations": [{"batch_request": failing_batch_request}]},
        fail_task_on_validation_failure=False,
    )
    result = operator.execute(context={})  # should fail the suite
    logger.info(result)
    assert result["success"] is False


def test_great_expectations_operator__checkpoint_config_with_substituted_expectation_suite_works_and_fails(
    in_memory_data_context_config, in_memory_checkpoint_config
):
    operator = GreatExpectationsOperator(
        task_id="task_id",
        data_context_config=in_memory_data_context_config,
        checkpoint_config=in_memory_checkpoint_config,
        checkpoint_kwargs={"expectation_suite_name": "taxi.demo_fail"},
        fail_task_on_validation_failure=False,
    )
    result = operator.execute(context={})  # should fail the suite
    logger.info(result)
    assert result["success"] is False


def test_great_expectations_operator__raises_error_without_data_context():
    with pytest.raises(ValueError):
        GreatExpectationsOperator(task_id="task_id", checkpoint_name="taxi.pass.chk")


def test_great_expectations_operator__raises_error_with_data_context_root_dir_and_data_context_config(
    in_memory_data_context_config,
):
    with pytest.raises(ValueError):
        GreatExpectationsOperator(
            task_id="task_id",
            data_context_config=in_memory_data_context_config,
            data_context_root_dir=ge_root_dir,
            checkpoint_name="taxi.pass.chk",
        )


def test_great_expectations_operator__raises_error_without_checkpoint(
    in_memory_data_context_config,
):
    with pytest.raises(ValueError):
        GreatExpectationsOperator(
            task_id="task_id",
            data_context_config=in_memory_data_context_config,
        )


def test_great_expectations_operator__raises_error_with_checkpoint_name_and_checkpoint_config(
    in_memory_data_context_config,
):
    with pytest.raises(ValueError):
        GreatExpectationsOperator(
            task_id="task_id",
            data_context_config=in_memory_data_context_config,
            data_context_root_dir=ge_root_dir,
            checkpoint_name="taxi.pass.chk",
        )


def test_great_expectations_operator__raises_error_with_dataframe_and_query(
    in_memory_data_context_config,
):
    with pytest.raises(ValueError):
        GreatExpectationsOperator(
            task_id="task_id",
            data_context_config=in_memory_data_context_config,
            data_asset_name="test_runtime_data_asset",
            dataframe_to_validate=pd.DataFrame({}),
            query_to_validate="SELECT * FROM db;",
        )


def test_great_expectations_operator__raises_error_with_dataframe_and_conn_id(
    in_memory_data_context_config,
):
    with pytest.raises(ValueError):
        GreatExpectationsOperator(
            task_id="task_id",
            data_context_config=in_memory_data_context_config,
            data_asset_name="test_runtime_data_asset",
            dataframe_to_validate=pd.DataFrame({}),
            conn_id="sqlite",
        )


def test_great_expectations_operator__raises_error_with_query_and_no_conn_id(
    in_memory_data_context_config,
):
    with pytest.raises(ValueError):
        GreatExpectationsOperator(
            task_id="task_id",
            data_context_config=in_memory_data_context_config,
            data_asset_name="test_runtime_data_asset",
            query_to_validate="SELECT * FROM db;",
        )


def test_great_expectations_operator__raises_error_with_runtime_datasource_no_data_asset_name(
    in_memory_data_context_config,
):
    with pytest.raises(ValueError):
        GreatExpectationsOperator(
            task_id="task_id",
            data_context_config=in_memory_data_context_config,
            query_to_validate="SELECT * FROM db;",
        )
        GreatExpectationsOperator(
            task_id="task_id",
            data_context_config=in_memory_data_context_config,
            dataframe_to_validate=pd.DataFrame({}),
        )
        GreatExpectationsOperator(
            task_id="task_id",
            data_context_config=in_memory_data_context_config,
            conn_id="sqlite",
        )


def test_great_expectations_operator__invalid_checkpoint_name():
    operator = GreatExpectationsOperator(
        task_id="task_id",
        checkpoint_name="invalid-checkpoint.name",
        data_context_root_dir=ge_root_dir,
    )
    with pytest.raises(CheckpointNotFoundError):
        operator.execute(context={})


def test_great_expectations_operator__validation_failure_raises_exc():
    operator = GreatExpectationsOperator(
        task_id="task_id",
        data_context_root_dir=ge_root_dir,
        checkpoint_name="taxi.fail.chk",
    )
    with pytest.raises(AirflowException):
        operator.execute(context={})


def test_great_expectations_operator__validation_failure_logs_warning(caplog):
    operator = GreatExpectationsOperator(
        task_id="task_id",
        data_context_root_dir=ge_root_dir,
        checkpoint_name="taxi.fail.chk",
        fail_task_on_validation_failure=False,
    )
    operator._log = logging.getLogger("my_test_logger")
    caplog.set_level(level="WARNING", logger="my_test_logger")
    caplog.clear()
    result = operator.execute(context={})
    assert result["success"] is False
    assert ("my_test_logger", logging.WARNING) in ((r.name, r.levelno) for r in caplog.records)


def test_great_expectations_operator__validation_failure_callback():
    my_callback = mock.MagicMock()
    operator = GreatExpectationsOperator(
        task_id="task_id",
        data_context_root_dir=ge_root_dir,
        checkpoint_name="taxi.fail.chk",
        fail_task_on_validation_failure=False,
        validation_failure_callback=my_callback,
    )
    result = operator.execute(context={})
    assert result["success"] is False
    my_callback.assert_called_once_with(result)


def test_great_expectations_operator__return_json_dict():
    operator = GreatExpectationsOperator(
        task_id="task_id",
        data_context_root_dir=ge_root_dir,
        checkpoint_name="taxi.pass.chk",
        return_json_dict=True,
    )
    result = operator.execute(context={})
    logger.info(result)
    assert isinstance(result, dict)
    assert result["success"]


def test_great_expectations_operator__custom_expectation_plugin():
    import sys

    sys.path.append(ge_root_dir)

    from object_configs.example_runtime_batch_request_for_plugin_expectation import (
        runtime_batch_request,
    )
    from plugins.expectations.expect_column_values_to_be_alphabetical import (  # noqa: F401
        ExpectColumnValuesToBeAlphabetical,
    )

    operator = GreatExpectationsOperator(
        task_id="task_id",
        data_context_root_dir=ge_root_dir,
        checkpoint_name="plugin_expectation_checkpoint.chk",
        checkpoint_kwargs={"validations": [{"batch_request": runtime_batch_request}]},
    )
    result = operator.execute(context={})
    logger.info(result)
    assert result["success"]


def test_great_expectations_operator__works_with_simple_checkpoint_and_checkpoint_kwargs(
    in_memory_data_context_config, in_memory_checkpoint_config
):
    batch_request = BatchRequest(
        **{
            "datasource_name": "my_datasource",
            "data_connector_name": "default_inferred_data_connector_name",
            "data_asset_name": "yellow_tripdata_sample_2019-01.csv",
            "data_connector_query": {"index": -1},
        }
    )

    operator = GreatExpectationsOperator(
        task_id="task_id",
        data_context_config=in_memory_data_context_config,
        checkpoint_name="simple.chk",
        checkpoint_kwargs={"validations": [{"batch_request": batch_request, "expectation_suite_name": "taxi.demo"}]},
    )
    result = operator.execute(context={})  # should fail the suite
    logger.info(result)
    assert result["success"]


def test_great_expectations_operator__validate_pandas_dataframe_with_no_datasource_pass(
    in_memory_data_context_config,
):
    df = pd.read_csv(f"{data_dir}/yellow_tripdata_sample_2019-01.csv")

    operator = GreatExpectationsOperator(
        task_id="task_id",
        data_context_config=in_memory_data_context_config,
        data_asset_name="test_dataframe",
        dataframe_to_validate=df,
        expectation_suite_name="taxi.demo",
        execution_engine="PandasExecutionEngine",
        fail_task_on_validation_failure=False,
    )
    assert operator.is_dataframe
    result = operator.execute(context={})

    assert result["success"]


def test_great_expectations_operator__validate_pandas_dataframe_with_no_datasource_fail(
    in_memory_data_context_config,
):
    smaller_df = pd.read_csv(f"{data_dir}/yellow_tripdata_sample_2019-01.csv").truncate(after=8000)

    operator = GreatExpectationsOperator(
        task_id="task_id",
        data_context_config=in_memory_data_context_config,
        data_asset_name="test_dataframe",
        dataframe_to_validate=smaller_df,
        expectation_suite_name="taxi.demo",
        execution_engine="PandasExecutionEngine",
        fail_task_on_validation_failure=False,
    )
    result = operator.execute(context={})

    assert not result["success"]


def test_build_configured_sql_datasource_config_from_conn_id(
    in_memory_data_context_config,
    constructed_sql_configured_datasource,
    mock_airflow_conn,
    configured_sql_operator,
    monkeypatch,
):
    configured_sql_operator.conn = mock_airflow_conn
    monkeypatch.setattr(configured_sql_operator, "conn", mock_airflow_conn)
    monkeypatch.setattr(configured_sql_operator, "schema", mock_airflow_conn.schema)
    constructed_datasource = configured_sql_operator.build_configured_sql_datasource_config_from_conn_id()

    assert isinstance(constructed_datasource, Datasource)
    assert constructed_datasource.config == constructed_sql_configured_datasource


def test_build_runtime_sql_datasource_config_from_conn_id(
    in_memory_data_context_config,
    constructed_sql_runtime_datasource,
    mock_airflow_conn,
    runtime_sql_operator,
    monkeypatch,
):
    runtime_sql_operator.conn = mock_airflow_conn
    monkeypatch.setattr(runtime_sql_operator, "conn", mock_airflow_conn)

    constructed_datasource = runtime_sql_operator.build_runtime_sql_datasource_config_from_conn_id()

    assert isinstance(constructed_datasource, Datasource)

    assert constructed_datasource.config == constructed_sql_runtime_datasource


def test_build_configured_sql_datasource_batch_request(configured_sql_operator, mock_airflow_conn, monkeypatch):
    configured_sql_operator.conn = mock_airflow_conn
    monkeypatch.setattr(configured_sql_operator, "conn", mock_airflow_conn)
    batch_request = configured_sql_operator.build_configured_sql_datasource_batch_request()

    assert isinstance(batch_request, BatchRequest)

    assert batch_request.to_json_dict() == {
        "datasource_name": "sqlite_conn_configured_sql_datasource",
        "data_connector_name": "default_configured_asset_sql_data_connector",
        "data_asset_name": "my_sqlite_table",
        "batch_spec_passthrough": None,
        "data_connector_query": None,
        "limit": None,
    }


def test_build_runtime_sql_datasource_batch_request(runtime_sql_operator, mock_airflow_conn, monkeypatch):
    runtime_sql_operator.conn = mock_airflow_conn
    monkeypatch.setattr(runtime_sql_operator, "conn", mock_airflow_conn)
    batch_request = runtime_sql_operator.build_runtime_sql_datasource_batch_request()

    assert isinstance(batch_request, RuntimeBatchRequest)

    assert batch_request.to_json_dict() == {
        "datasource_name": "sqlite_conn_runtime_sql_datasource",
        "data_connector_name": "default_runtime_data_connector",
        "data_asset_name": "my_sqlite_table",
        "batch_spec_passthrough": None,
        "runtime_parameters": {"query": "select * from my_table limit 10"},
        "batch_identifiers": {
            "airflow_run_id": "{{ task_instance_key_str }}",
            "query_string": "select * from my_table limit 10",
        },
    }


def test_build_runtime_pandas_datasource_batch_request(mock_airflow_conn, monkeypatch):
    df = pd.read_csv(f"{data_dir}/yellow_tripdata_sample_2019-01.csv")

    operator = GreatExpectationsOperator(
        task_id="task_id",
        data_context_config=in_memory_data_context_config,
        data_asset_name="test_dataframe",
        dataframe_to_validate=df,
        expectation_suite_name="taxi.demo",
        execution_engine="PandasExecutionEngine",
        fail_task_on_validation_failure=False,
    )

    batch_request = operator.build_runtime_datasource_batch_request()
    assert batch_request.to_json_dict() == {
        "datasource_name": "test_dataframe_runtime_datasource",
        "data_connector_name": "default_runtime_connector",
        "data_asset_name": "test_dataframe",
        "batch_spec_passthrough": None,
        "runtime_parameters": {"batch_data": "<class 'pandas.core.frame.DataFrame'>"},
        "batch_identifiers": {
            "airflow_run_id": "{{ task_instance_key_str }}",
        },
    }


def test_build_default_checkpoint_config(configured_sql_operator):
    checkpoint_config = configured_sql_operator.build_default_checkpoint_config()
    assert isinstance(checkpoint_config, dict)
    assert checkpoint_config == {
        "action_list": [
            {
                "name": "store_validation_result",
                "action": {"class_name": "StoreValidationResultAction"},
            },
            {
                "name": "store_evaluation_params",
                "action": {"class_name": "StoreEvaluationParametersAction"},
            },
            {
                "name": "update_data_docs",
                "action": {"class_name": "UpdateDataDocsAction", "site_names": []},
            },
        ],
        "class_name": "Checkpoint",
        "config_version": 1.0,
        "expectation_suite_name": "taxi.demo",
        "module_name": "great_expectations.checkpoint",
        "run_name_template": "my_run",
        "batch_request": {},
        "evaluation_parameters": {},
        "profilers": [],
        "runtime_configuration": {},
        "validations": [],
    }


def test_great_expectations_operator__make_connection_string_redshift():
    test_conn_conf = {"connection_string": "postgresql+psycopg2://user:password@connection:5439/schema"}
    operator = GreatExpectationsOperator(
        task_id="task_id",
        data_context_config=in_memory_data_context_config,
        data_asset_name="test_runtime_data_asset",
        conn_id="redshift_default",
        query_to_validate="SELECT * FROM db;",
        expectation_suite_name="suite",
    )
    operator.conn = Connection(
        conn_id="redshift_default",
        conn_type="redshift",
        host="connection",
        login="user",
        password="password",
        schema="schema",
        port=5439,
    )
    operator.conn_type = operator.conn.conn_type
    assert operator.make_connection_configuration() == test_conn_conf


def test_great_expectations_operator__make_connection_string_postgres():
    test_conn_conf = {"connection_string": "postgresql+psycopg2://user:password@connection:5439/schema"}
    operator = GreatExpectationsOperator(
        task_id="task_id",
        data_context_config=in_memory_data_context_config,
        data_asset_name="test_runtime_data_asset",
        conn_id="postgres_default",
        query_to_validate="SELECT * FROM db;",
        expectation_suite_name="suite",
    )
    operator.conn = Connection(
        conn_id="postgres_default",
        conn_type="postgres",
        host="connection",
        login="user",
        password="password",
        schema="schema",
        port=5439,
    )
    operator.conn_type = operator.conn.conn_type
    assert operator.make_connection_configuration() == test_conn_conf


def test_great_expectations_operator__make_connection_string_mysql():
    test_conn_conf = {"connection_string": "mysql://user:password@connection:5439/schema"}
    operator = GreatExpectationsOperator(
        task_id="task_id",
        data_context_config=in_memory_data_context_config,
        data_asset_name="test_runtime_data_asset",
        conn_id="mysql_default",
        query_to_validate="SELECT * FROM db;",
        expectation_suite_name="suite",
    )
    operator.conn = Connection(
        conn_id="mysql_default",
        conn_type="mysql",
        host="connection",
        login="user",
        password="password",
        schema="schema",
        port=5439,
    )
    operator.conn_type = operator.conn.conn_type
    assert operator.make_connection_configuration() == test_conn_conf


def test_great_expectations_operator__make_connection_string_mssql():
    test_conn_conf = {"connection_string": "mssql+pyodbc://user:password@connection:5439/schema"}
    operator = GreatExpectationsOperator(
        task_id="task_id",
        data_context_config=in_memory_data_context_config,
        data_asset_name="test_runtime_data_asset",
        conn_id="mssql_default",
        query_to_validate="SELECT * FROM db;",
        expectation_suite_name="suite",
    )
    operator.conn = Connection(
        conn_id="mssql_default",
        conn_type="mssql",
        host="connection",
        login="user",
        password="password",
        schema="schema",
        port=5439,
    )
    operator.conn_type = operator.conn.conn_type
    assert operator.make_connection_configuration() == test_conn_conf


def test_great_expectations_operator__make_connection_string_snowflake(mocker):
    test_conn_conf = {
        "url": URL.create(
            drivername="snowflake",
            username="user",
            password="password",
            host="account.region-east-1",
            database="database/schema",
            query={"role": "role", "warehouse": "warehouse", "authenticator": "snowflake", "application": "AIRFLOW"},
        ).render_as_string(hide_password=False)
    }
    operator = GreatExpectationsOperator(
        task_id="task_id",
        data_context_config=in_memory_data_context_config,
        data_asset_name="test_runtime_data_asset",
        conn_id="snowflake_default",
        query_to_validate="SELECT * FROM db;",
        expectation_suite_name="suite",
    )
    operator.conn = Connection(
        conn_id="snowflake_default",
        conn_type="snowflake",
        host="connection",
        login="user",
        password="password",
        schema="schema",
        port=5439,
        extra={
            "extra__snowflake__role": "role",
            "extra__snowflake__warehouse": "warehouse",
            "extra__snowflake__database": "database",
            "extra__snowflake__region": "region-east-1",
            "extra__snowflake__account": "account",
        },
    )
    mocker.patch(
        "airflow.providers.snowflake.hooks.snowflake.SnowflakeHook.get_connection", return_value=operator.conn
    )
    operator.conn_type = operator.conn.conn_type
    assert operator.make_connection_configuration() == test_conn_conf


def test_great_expectations_operator__make_connection_string_snowflake_pkey(mocker):
    private_key_bytes = b"secret"
    test_conn_conf = {
        "url": URL.create(
            drivername="snowflake",
            username="user",
            password="",
            host="account.region-east-1",
            database="database/schema",
            query={"role": "role", "warehouse": "warehouse", "authenticator": "snowflake", "application": "AIRFLOW"},
        ).render_as_string(hide_password=False),
        "connect_args": {"private_key": private_key_bytes},
    }
    operator = GreatExpectationsOperator(
        task_id="task_id",
        data_context_config=in_memory_data_context_config,
        data_asset_name="test_runtime_data_asset",
        conn_id="snowflake_default",
        query_to_validate="SELECT * FROM db;",
        expectation_suite_name="suite",
    )
    operator.conn = Connection(
        conn_id="snowflake_default",
        conn_type="snowflake",
        host="connection",
        login="user",
        password="password",
        schema="schema",
        port=5439,
        extra={
            "extra__snowflake__role": "role",
            "extra__snowflake__warehouse": "warehouse",
            "extra__snowflake__database": "database",
            "extra__snowflake__region": "region-east-1",
            "extra__snowflake__account": "account",
            "extra__snowflake__private_key_file": "/path/to/key.p8",
        },
    )
    operator.conn_type = operator.conn.conn_type

    mocker.patch(
        "airflow.providers.snowflake.hooks.snowflake.SnowflakeHook.get_connection", return_value=operator.conn
    )
    mocker.patch("great_expectations_provider.operators.great_expectations.Path.read_bytes", return_value=b"dummy")
    mocked_key = mock.MagicMock(default_backend())
    mocked_key.private_bytes = mock.MagicMock(return_value=private_key_bytes)
    mocker.patch(
        "cryptography.hazmat.primitives.serialization.load_pem_private_key",
        return_value=mocked_key,
    )

    assert operator.make_connection_configuration() == test_conn_conf


def test_great_expectations_operator__make_connection_string_sqlite():
    test_conn_conf = {"connection_string": "sqlite:///host"}
    operator = GreatExpectationsOperator(
        task_id="task_id",
        data_context_config=in_memory_data_context_config,
        data_asset_name="test_runtime_data_asset",
        conn_id="mssql_default",
        query_to_validate="SELECT * FROM db;",
        expectation_suite_name="suite",
    )
    operator.conn = Connection(
        conn_id="sqlite_default",
        conn_type="sqlite",
        host="host",
    )
    operator.conn_type = operator.conn.conn_type
    assert operator.make_connection_configuration() == test_conn_conf


def test_great_expectations_operator__make_connection_string_athena_with_db():
<<<<<<< HEAD
    test_conn_str = "awsathena+rest://@athena.us-east-1.amazonaws.com/athena_db?s3_staging_dir=bucket/path/to/staging/dir"
=======
    test_conn_str = (
        "awsathena+rest://@athena.us-east-1.amazonaws.com/athena_db?s3_staging_dir=bucket/path/to/staging/dir"
    )
>>>>>>> 3a2c9ae0
    operator = GreatExpectationsOperator(
        task_id="task_id",
        data_context_config=in_memory_data_context_config,
        data_asset_name="athena_db.table_name",
        conn_id="aws_default",
        expectation_suite_name="suite",
        params={"region": "us-east-1", "s3_path": "bucket/path/to/staging/dir"},
    )
    operator.conn = Connection(
        conn_id="aws_default",
        conn_type="aws",
        host="host",
    )
    operator.conn_type = operator.conn.conn_type
<<<<<<< HEAD
    assert operator.make_connection_configuration() == test_conn_conf
=======
    assert operator.make_connection_configuration() == test_conn_str


def test_great_expectations_operator__make_connection_string_athena_without_db():
    test_conn_str = "awsathena+rest://@athena.us-east-1.amazonaws.com/?s3_staging_dir=bucket/path/to/staging/dir"
    operator = GreatExpectationsOperator(
        task_id="task_id",
        data_context_config=in_memory_data_context_config,
        data_asset_name="table_name",
        conn_id="aws_default",
        expectation_suite_name="suite",
        params={"region": "us-east-1", "s3_path": "bucket/path/to/staging/dir"},
    )
    operator.conn = Connection(
        conn_id="aws_default",
        conn_type="aws",
        host="host",
    )
    operator.conn_type = operator.conn.conn_type
    assert operator.make_connection_configuration() == test_conn_str


def test_great_expectations_operator__make_connection_string_schema_parameter():
    test_conn_str = (
        "snowflake://user:password@account.region-east-1/database/test_schema_parameter?warehouse=warehouse&role=role"
    )
>>>>>>> 3a2c9ae0


def test_great_expectations_operator__make_connection_string_schema_parameter(mocker):
    test_conn_conf = {
        "url": URL.create(
            drivername="snowflake",
            username="user",
            password="password",
            host="account.region-east-1",
            database="database/test_schema_parameter",
            query={"role": "role", "warehouse": "warehouse", "authenticator": "snowflake", "application": "AIRFLOW"},
        ).render_as_string(hide_password=False),
    }
    operator = GreatExpectationsOperator(
        task_id="task_id",
        data_context_config=in_memory_data_context_config,
        data_asset_name="test_schema.test_table",
        conn_id="snowflake_default",
        expectation_suite_name="suite",
        schema="test_schema_parameter",
    )
    operator.conn = Connection(
        conn_id="snowflake_default",
        conn_type="snowflake",
        host="connection",
        login="user",
        password="password",
        schema="schema",
        port=5439,
        extra={
            "extra__snowflake__role": "role",
            "extra__snowflake__warehouse": "warehouse",
            "extra__snowflake__database": "database",
            "extra__snowflake__region": "region-east-1",
            "extra__snowflake__account": "account",
        },
    )
    operator.conn_type = operator.conn.conn_type
    mocker.patch(
        "airflow.providers.snowflake.hooks.snowflake.SnowflakeHook.get_connection", return_value=operator.conn
    )
    assert operator.make_connection_configuration() == test_conn_conf


def test_great_expectations_operator__make_connection_string_data_asset_name_schema_parse(mocker):
    test_conn_conf = {
        "url": URL.create(
            drivername="snowflake",
            username="user",
            password="password",
            host="account.region-east-1",
            database="database/test_schema",
            query={"role": "role", "warehouse": "warehouse", "authenticator": "snowflake", "application": "AIRFLOW"},
        ).render_as_string(hide_password=False),
    }
    operator = GreatExpectationsOperator(
        task_id="task_id",
        data_context_config=in_memory_data_context_config,
        data_asset_name="test_schema.test_table",
        conn_id="snowflake_default",
        expectation_suite_name="suite",
    )
    operator.conn = Connection(
        conn_id="snowflake_default",
        conn_type="snowflake",
        host="connection",
        login="user",
        password="password",
        port=5439,
        extra={
            "extra__snowflake__role": "role",
            "extra__snowflake__warehouse": "warehouse",
            "extra__snowflake__database": "database",
            "extra__snowflake__region": "region-east-1",
            "extra__snowflake__account": "account",
        },
    )
    operator.conn_type = operator.conn.conn_type
    mocker.patch(
        "airflow.providers.snowflake.hooks.snowflake.SnowflakeHook.get_connection", return_value=operator.conn
    )
    assert operator.make_connection_configuration() == test_conn_conf
    assert operator.data_asset_name == "test_table"


def test_great_expectations_operator__build_configured_sql_datasource_config_from_conn_id_uses_schema_override():
    test_conn_conf = {"connection_string": "sqlite:///host"}
    datasource_config = {
        "name": "sqlite_default_configured_sql_datasource",
        "id": None,
        "execution_engine": {
            "module_name": "great_expectations.execution_engine",
            "class_name": "SqlAlchemyExecutionEngine",
            **test_conn_conf,
        },
        "data_connectors": {
            "default_configured_asset_sql_data_connector": {
                "module_name": "great_expectations.datasource.data_connector",
                "class_name": "ConfiguredAssetSqlDataConnector",
                "assets": {
                    "test_table": {
                        "module_name": "great_expectations.datasource.data_connector.asset",
                        "class_name": "Asset",
                        "schema_name": "test_schema",
                        "batch_identifiers": ["airflow_run_id"],
                    },
                },
            },
        },
    }
    operator = GreatExpectationsOperator(
        task_id="task_id",
        data_context_config=in_memory_data_context_config,
        data_asset_name="default_schema.test_table",
        conn_id="sqlite_default",
        expectation_suite_name="suite",
        schema="test_schema",
    )
    operator.conn = Connection(
        conn_id="sqlite_default",
        conn_type="sqlite",
        host="host",
        login="user",
        password="password",
        schema="wrong_schema",
    )
    operator.conn_type = operator.conn.conn_type
    assert operator.make_connection_configuration() == test_conn_conf
    assert operator.build_configured_sql_datasource_config_from_conn_id().config == datasource_config

    constructed_datasource = operator.build_configured_sql_datasource_config_from_conn_id()

    assert isinstance(constructed_datasource, Datasource)
    assert constructed_datasource.config == datasource_config


def test_great_expectations_operator__make_connection_string_raise_error():
    operator = GreatExpectationsOperator(
        task_id="task_id",
        data_context_config=in_memory_data_context_config,
        data_asset_name="test_runtime_data_asset",
        conn_id="unsupported_conn",
        query_to_validate="SELECT * FROM db;",
        expectation_suite_name="suite",
    )
    operator.conn = Connection(
        conn_id="unsupported_conn",
        conn_type="unsupported_conn",
        host="connection",
        login="user",
        password="password",
        schema="schema",
        port=5439,
    )
    operator.conn_type = operator.conn.conn_type
    with pytest.raises(ValueError):
        operator.make_connection_configuration()<|MERGE_RESOLUTION|>--- conflicted
+++ resolved
@@ -931,13 +931,9 @@
 
 
 def test_great_expectations_operator__make_connection_string_athena_with_db():
-<<<<<<< HEAD
-    test_conn_str = "awsathena+rest://@athena.us-east-1.amazonaws.com/athena_db?s3_staging_dir=bucket/path/to/staging/dir"
-=======
     test_conn_str = (
         "awsathena+rest://@athena.us-east-1.amazonaws.com/athena_db?s3_staging_dir=bucket/path/to/staging/dir"
     )
->>>>>>> 3a2c9ae0
     operator = GreatExpectationsOperator(
         task_id="task_id",
         data_context_config=in_memory_data_context_config,
@@ -952,9 +948,6 @@
         host="host",
     )
     operator.conn_type = operator.conn.conn_type
-<<<<<<< HEAD
-    assert operator.make_connection_configuration() == test_conn_conf
-=======
     assert operator.make_connection_configuration() == test_conn_str
 
 
@@ -981,7 +974,6 @@
     test_conn_str = (
         "snowflake://user:password@account.region-east-1/database/test_schema_parameter?warehouse=warehouse&role=role"
     )
->>>>>>> 3a2c9ae0
 
 
 def test_great_expectations_operator__make_connection_string_schema_parameter(mocker):
