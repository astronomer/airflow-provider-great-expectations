import os
import random
import string
from typing import Callable, Generator
<<<<<<< HEAD
from great_expectations.data_context import AbstractDataContext
from sqlalchemy import create_engine, text
from pathlib import Path
=======
>>>>>>> 45e0c41d

import great_expectations as gx
import pytest
from great_expectations.data_context import AbstractDataContext
from sqlalchemy import create_engine, text


def rand_name() -> str:
    return "".join(random.choices(string.ascii_lowercase, k=10))


@pytest.fixture
def table_name() -> str:
    return "test_table"


@pytest.fixture
def postgres_connection_string() -> str:
    pg_user = os.environ["POSTGRES_USER"]
    pg_pw = os.environ["POSTGRES_PASSWORD"]
    pg_port = os.environ["POSTGRES_PORT"]
    pg_db = os.environ["POSTGRES_DB"]
    return f"postgresql+psycopg2://{pg_user}:{pg_pw}@localhost:{pg_port}/{pg_db}"


@pytest.fixture
def cloud_context() -> AbstractDataContext:
    return gx.get_context(mode="cloud")


@pytest.fixture
def ensure_checkpoint_cleanup(
    ensure_validation_definition_cleanup,
    cloud_context: AbstractDataContext,
) -> Generator[Callable[[str], None], None, None]:
    to_cleanup: set[str] = set()

    def ensure_cleanup(name: str) -> None:
        to_cleanup.add(name)

    yield ensure_cleanup

    for name in to_cleanup:
        cloud_context.checkpoints.delete(name)


@pytest.fixture
def ensure_validation_definition_cleanup(
    ensure_suite_cleanup,
    ensure_data_source_cleanup,
    cloud_context: AbstractDataContext,
) -> Generator[Callable[[str], None], None, None]:
    to_cleanup: set[str] = set()

    def ensure_cleanup(name: str) -> None:
        to_cleanup.add(name)

    yield ensure_cleanup

    for name in to_cleanup:
        cloud_context.validation_definitions.delete(name)


@pytest.fixture
def ensure_suite_cleanup(
    cloud_context: AbstractDataContext,
) -> Generator[Callable[[str], None], None, None]:
    to_cleanup: set[str] = set()

    def ensure_cleanup(name: str) -> None:
        to_cleanup.add(name)

    yield ensure_cleanup

    for name in to_cleanup:
        cloud_context.suites.delete(name)


@pytest.fixture
def ensure_data_source_cleanup(
    cloud_context: AbstractDataContext,
) -> Generator[Callable[[str], None], None, None]:
    to_cleanup: set[str] = set()

    def ensure_cleanup(name: str) -> None:
        to_cleanup.add(name)

    yield ensure_cleanup

    for name in to_cleanup:
        try:
            cloud_context.data_sources.delete(name)
        except KeyError:
            # TODO: remove Try/Except block after CORE-767 is resolved in GX Core
            pass


@pytest.fixture
def load_postgres_data(
    postgres_connection_string: str,
    table_name: str,
) -> Generator[Callable[[list[dict]], None], None, None]:
    """Loads data into a table called `test_table` in the Postgres database.

    This will have a string column called name, and an int column called age.
    This should be enough to cover our use cases.
    """

    def _load_postgres_data(data: list[dict]) -> None:
        engine = create_engine(url=postgres_connection_string)
        with engine.connect() as conn, conn.begin():
            conn.execute(
                text(f"CREATE TABLE {table_name} (name VARCHAR(255), age INT);")
            )
            conn.execute(
                text(f"INSERT INTO {table_name} (name, age) VALUES (:name, :age);"),
                data,
            )

    yield _load_postgres_data

    engine = create_engine(url=postgres_connection_string)
    with engine.connect() as conn, conn.begin():
        conn.execute(text(f"DROP TABLE {table_name};"))


@pytest.fixture
def load_csv_data() -> Generator[Callable[[Path, list[dict]], None], None, None]:
    def _load_csv_data(path: Path, data: list[dict]) -> None:
        with path.open("w") as f:
            f.write("name,age\n")
            for row in data:
                f.write(f"{row['name']},{row['age']}\n")

    yield _load_csv_data<|MERGE_RESOLUTION|>--- conflicted
+++ resolved
@@ -1,13 +1,8 @@
 import os
 import random
 import string
+from pathlib import Path
 from typing import Callable, Generator
-<<<<<<< HEAD
-from great_expectations.data_context import AbstractDataContext
-from sqlalchemy import create_engine, text
-from pathlib import Path
-=======
->>>>>>> 45e0c41d
 
 import great_expectations as gx
 import pytest
