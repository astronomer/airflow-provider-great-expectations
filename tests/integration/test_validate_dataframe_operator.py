--- conflicted
+++ resolved
@@ -54,7 +54,7 @@
 
         # assert
         assert result["success"] is True
-<<<<<<< HEAD
+        assert is_valid_gx_cloud_url(result["result_url"])
 
     @pytest.mark.spark_integration
     def test_spark(self, spark_session: pyspark.SparkSession) -> None:
@@ -122,7 +122,4 @@
 def spark_connect_session() -> SparkConnectSession:
     session = pyspark.SparkSession.builder.remote("sc://localhost:15002").getOrCreate()
     assert isinstance(session, SparkConnectSession)
-    return session
-=======
-        assert is_valid_gx_cloud_url(result["result_url"])
->>>>>>> 081b29c7
+    return session