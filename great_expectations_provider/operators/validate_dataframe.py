from __future__ import annotations

from typing import TYPE_CHECKING, Callable, Literal

from airflow.models import BaseOperator

from great_expectations_provider.common.gx_context_actions import (
    run_validation_definition,
)

if TYPE_CHECKING:
    import pyspark.sql as pyspark
    from airflow.utils.context import Context
    from great_expectations import ExpectationSuite
<<<<<<< HEAD
=======
    from great_expectations.core.batch_definition import BatchDefinition
>>>>>>> 081b29c7
    from great_expectations.data_context import AbstractDataContext
    from great_expectations.expectations import Expectation
    from pandas import DataFrame
    from pyspark.sql.connect.dataframe import DataFrame as SparkConnectDataFrame


class GXValidateDataFrameOperator(BaseOperator):
    def __init__(
        self,
        configure_dataframe: Callable[
            [], DataFrame | pyspark.DataFrame | SparkConnectDataFrame
        ],
        expect: Expectation | ExpectationSuite,
        context_type: Literal["ephemeral", "cloud"] = "ephemeral",
        result_format: Literal["BOOLEAN_ONLY", "BASIC", "SUMMARY", "COMPLETE"]
        | None = None,
        *args,
        **kwargs,
    ) -> None:
        super().__init__(*args, **kwargs)

        self.context_type = context_type
        self.dataframe = configure_dataframe()
        self.expect = expect
        self.result_format = result_format

    def execute(self, context: Context) -> dict:
        import great_expectations as gx

<<<<<<< HEAD
        gx_context: AbstractDataContext = gx.get_context(mode=self.context_type)
        batch = (
            gx_context.data_sources.add_spark(name=self.task_id)
=======
        gx_context = gx.get_context(mode=self.context_type)
        batch_definition = self._get_pandas_batch_definition(gx_context)
        batch_parameters = {
            "dataframe": self.dataframe,
        }
        result = run_validation_definition(
            task_id=self.task_id,
            expect=self.expect,
            batch_definition=batch_definition,
            result_format=self.result_format,
            batch_parameters=batch_parameters,
            gx_context=gx_context,
        )
        return result.describe_dict()

    def _get_spark_batch_definition(
        self, gx_context: AbstractDataContext
    ) -> BatchDefinition:
        return (
            gx_context.data_sources.add_or_update_spark(name=self.task_id)
>>>>>>> 081b29c7
            .add_dataframe_asset(name=self.task_id)
            .add_batch_definition_whole_dataframe(name=self.task_id)
        )

    def _get_pandas_batch_definition(
        self, gx_context: AbstractDataContext
    ) -> BatchDefinition:
        return (
            gx_context.data_sources.add_or_update_pandas(name=self.task_id)
            .add_dataframe_asset(name=self.task_id)
            .add_batch_definition_whole_dataframe(name=self.task_id)
        )<|MERGE_RESOLUTION|>--- conflicted
+++ resolved
@@ -12,10 +12,7 @@
     import pyspark.sql as pyspark
     from airflow.utils.context import Context
     from great_expectations import ExpectationSuite
-<<<<<<< HEAD
-=======
     from great_expectations.core.batch_definition import BatchDefinition
->>>>>>> 081b29c7
     from great_expectations.data_context import AbstractDataContext
     from great_expectations.expectations import Expectation
     from pandas import DataFrame
@@ -45,11 +42,6 @@
     def execute(self, context: Context) -> dict:
         import great_expectations as gx
 
-<<<<<<< HEAD
-        gx_context: AbstractDataContext = gx.get_context(mode=self.context_type)
-        batch = (
-            gx_context.data_sources.add_spark(name=self.task_id)
-=======
         gx_context = gx.get_context(mode=self.context_type)
         batch_definition = self._get_pandas_batch_definition(gx_context)
         batch_parameters = {
@@ -70,7 +62,6 @@
     ) -> BatchDefinition:
         return (
             gx_context.data_sources.add_or_update_spark(name=self.task_id)
->>>>>>> 081b29c7
             .add_dataframe_asset(name=self.task_id)
             .add_batch_definition_whole_dataframe(name=self.task_id)
         )
