--- conflicted
+++ resolved
@@ -6,12 +6,9 @@
 import pyspark.sql as pyspark
 
 if TYPE_CHECKING:
-<<<<<<< HEAD
     from great_expectations.expectations import Expectation
     from great_expectations import ExpectationSuite
     from great_expectations.data_context import AbstractDataContext
-=======
->>>>>>> fc333fb9
     from airflow.utils.context import Context
     from great_expectations import ExpectationSuite
     from great_expectations.expectations import Expectation
