from __future__ import annotations

from pathlib import Path
from typing import TYPE_CHECKING

import great_expectations.expectations as gxe
import pandas as pd
from airflow import DAG
from airflow.decorators import task
from airflow.models.baseoperator import chain
from great_expectations import Checkpoint, ExpectationSuite, ValidationDefinition

from great_expectations_provider.operators.validate_batch import GXValidateBatchOperator
from great_expectations_provider.operators.validate_checkpoint import (
    GXValidateCheckpointOperator,
)
from great_expectations_provider.operators.validate_dataframe import (
    GXValidateDataFrameOperator,
)

if TYPE_CHECKING:
    from great_expectations.core.batch_definition import BatchDefinition
    from great_expectations.data_context import AbstractDataContext

base_path = Path(__file__).parents[2]
data_dir = base_path / "include" / "data"
data_file = data_dir / "yellow_tripdata_sample_2019-01.csv"


# configuration functions
def configure_pandas_batch_definition(context: AbstractDataContext) -> BatchDefinition:
    """This function takes a GX Context and returns a BatchDefinition that
    can load our CSV files from the data directory."""
    data_source = context.data_sources.add_pandas_filesystem(
        name="Extract Data Source",
        base_directory=data_dir,
    )
    asset = data_source.add_csv_asset(name="Extract CSV Asset")
    batch_definition = asset.add_batch_definition_monthly(
        name="Extract Batch Definition",
<<<<<<< HEAD
        regex="yellow_tripdata_sample_(?P<year>\d{4})-(?P<month>\d{2}).csv",
=======
        regex=r"yellow_tripdata_sample_(?P<year>\d{4})-(?P<month>\d{2}).csv",
>>>>>>> 79e3d198
    )
    return batch_definition


def configure_checkpoint(context: AbstractDataContext) -> Checkpoint:
    """This function takes a GX Context and returns a Checkpoint that
    can load our CSV files from the data directory, validate them
    against an ExpectationSuite, and run Actions."""
    # setup data source, asset, batch definition
    batch_definition = (
        context.data_sources.add_pandas_filesystem(
            name="Load Datasource", base_directory=data_dir
        )
        .add_csv_asset("Load Asset")
        .add_batch_definition_monthly(
            name="Load Batch Definition",
<<<<<<< HEAD
            regex="yellow_tripdata_sample_(?P<year>\d{4})-(?P<month>\d{2}).csv",
=======
            regex=r"yellow_tripdata_sample_(?P<year>\d{4})-(?P<month>\d{2}).csv",
>>>>>>> 79e3d198
        )
    )
    # setup expectation suite
    expectation_suite = context.suites.add(
        ExpectationSuite(
            name="Load ExpectationSuite",
            expectations=[
                gxe.ExpectTableRowCountToBeBetween(
                    min_value=9000,
                    max_value=11000,
                ),
                gxe.ExpectColumnValuesToNotBeNull(column="vendor_id"),
                gxe.ExpectColumnValuesToBeBetween(
                    column="passenger_count", min_value=1, max_value=6
                ),
            ],
        )
    )
    # setup validation definition
    validation_definition = context.validation_definitions.add(
        ValidationDefinition(
            name="Load Validation Definition",
            data=batch_definition,
            suite=expectation_suite,
        )
    )
    # setup checkpoint
    checkpoint = context.checkpoints.add(
        Checkpoint(
            name="Load Checkpoint",
            validation_definitions=[validation_definition],
            actions=[],
        )
    )
    return checkpoint


# To demo validation failure, use FAILURE_MONTH as a batch parameter instead of SUCCESS_MONTH
SUCCESS_MONTH = "01"
FAILURE_MONTH = "02"
batch_parameters = {"year": "2019", "month": SUCCESS_MONTH}


expectation_suite = ExpectationSuite(
    name="Taxi Data Expectations",
    expectations=[
        gxe.ExpectTableRowCountToBeBetween(
            min_value=9000,
            max_value=11000,
        ),
        gxe.ExpectColumnValuesToNotBeNull(column="vendor_id"),
        gxe.ExpectColumnValuesToBeBetween(
            column="passenger_count", min_value=1, max_value=6
        ),
    ],
)


with DAG(
    dag_id="gx_provider_example_dag",
) as dag:
    # define a consistent set of expectations we'll use throughout the pipeline

    validate_extract = GXValidateBatchOperator(
        task_id="validate_extract",
        configure_batch_definition=configure_pandas_batch_definition,
        expect=expectation_suite,
        batch_parameters=batch_parameters,
    )

    @task.short_circuit()
    def check_validate_extract(task_instance):
        result = task_instance.xcom_pull(task_ids="validate_extract")
        return result.get("success")

    validate_transform = GXValidateDataFrameOperator(
        task_id="validate_transform",
        configure_dataframe=lambda: pd.read_csv(data_file),
        expect=expectation_suite,
    )

    @task.short_circuit()
    def check_validate_transform(task_instance):
        result = task_instance.xcom_pull(task_ids="validate_transform")
        return result.get("success")

    validate_load = GXValidateCheckpointOperator(
        task_id="validate_load",
        configure_checkpoint=configure_checkpoint,
        batch_parameters=batch_parameters,
    )

    @task.short_circuit()
    def check_validate_load(task_instance):
        result = task_instance.xcom_pull(task_ids="validate_load")
        return result.get("success")

    chain(
        validate_extract,
        check_validate_extract(),  # type: ignore[call-arg, misc]
        validate_transform,
        check_validate_transform(),  # type: ignore[call-arg, misc]
        validate_load,
        check_validate_load(),  # type: ignore[call-arg, misc]
    )<|MERGE_RESOLUTION|>--- conflicted
+++ resolved
@@ -38,11 +38,7 @@
     asset = data_source.add_csv_asset(name="Extract CSV Asset")
     batch_definition = asset.add_batch_definition_monthly(
         name="Extract Batch Definition",
-<<<<<<< HEAD
-        regex="yellow_tripdata_sample_(?P<year>\d{4})-(?P<month>\d{2}).csv",
-=======
         regex=r"yellow_tripdata_sample_(?P<year>\d{4})-(?P<month>\d{2}).csv",
->>>>>>> 79e3d198
     )
     return batch_definition
 
@@ -59,11 +55,7 @@
         .add_csv_asset("Load Asset")
         .add_batch_definition_monthly(
             name="Load Batch Definition",
-<<<<<<< HEAD
-            regex="yellow_tripdata_sample_(?P<year>\d{4})-(?P<month>\d{2}).csv",
-=======
             regex=r"yellow_tripdata_sample_(?P<year>\d{4})-(?P<month>\d{2}).csv",
->>>>>>> 79e3d198
         )
     )
     # setup expectation suite
